--- conflicted
+++ resolved
@@ -5,12 +5,7 @@
     py39
     py310
     py311
-<<<<<<< HEAD
     py312
-    pylint
-    flake8
-=======
->>>>>>> 1a603f8f
     docs
     coverage
     integration
