--- conflicted
+++ resolved
@@ -5,11 +5,8 @@
     py39
     py310
     py311
-<<<<<<< HEAD
     py312
-=======
     build
->>>>>>> 3ab7e3e7
     docs
     coverage
     integration
